from .exporter import PywrHydraExporter
import copy
import pandas
from pywr.model import Model
from pywr.nodes import Node, Storage
#from pywr_dcopf.core import Generator, Load, Line, Battery
from pywr.parameters import Parameter, DeficitParameter
from pywr.recorders import NumpyArrayNodeRecorder, NumpyArrayStorageRecorder, NumpyArrayLevelRecorder, \
    NumpyArrayParameterRecorder
from pywr.recorders.progress import ProgressRecorder
from .template import PYWR_ARRAY_RECORDER_ATTRIBUTES
import os
import logging
log = logging.getLogger(__name__)


class PywrHydraRunner(PywrHydraExporter):
    """ An extension to `PywrHydraExporter` that adds methods for running a Pywr model. """
    def __init__(self, *args, **kwargs):
        self.output_resample_freq = kwargs.pop('output_resample_freq', None)
        super(PywrHydraRunner, self).__init__(*args, **kwargs)
        self.model = None
        self._df_recorders = None
        self._non_df_recorders = None

    def _copy_scenario(self):
        # Now construct a scenario object
        scenario = self.data.scenarios[0]
        new_scenario = {k: v for k, v in scenario.items() if k is not 'resourcescenarios'}

        new_scenario['resourcescenarios'] = []
        return new_scenario

    def _delete_resource_scenarios(self, client):
        scenario = self.data.scenarios[0]

        ra_is_var_map = {ra['id']: ra['attr_is_var'] for ra in self._get_all_resource_attributes()}
        ra_to_delete = []

        # Compile a list of resource attributes to delete
        for resource_scenario in scenario['resourcescenarios']:
            ra_id = resource_scenario['resource_attr_id']
            ra_is_var = ra_is_var_map[ra_id]
            if ra_is_var == 'Y':
                ra_to_delete.append(ra_id)

        # Now delete them all
        client.delete_resource_scenarios(scenario['id'], ra_to_delete, quiet=True)

    def load_pywr_model(self, solver=None):
        """ Create a Pywr model from the exported data. """
        pywr_data = self.get_pywr_data()
        model = Model.load(pywr_data, solver=solver)
        self.model = model

    def run_pywr_model(self, check=True):
        """ Run a Pywr model from the exported data.

        If no model has been loaded (see `load_pywr_model`) then a load is attempted.
        """
        if self.model is None:
            self.load_pywr_model(solver='glpk-edge')

        model = self.model

        # Add a progress recorder to monitor the run.
        ProgressRecorder(model)

        # Add recorders for monitoring the simulated timeseries of nodes
        self._add_node_flagged_recorders(model)
        # Add recorders for parameters that are flagged
        self._add_parameter_flagged_recorders(model)

        df_recorders = []
        non_df_recorders = []
        for recorder in model.recorders:
            if hasattr(recorder, 'to_dataframe'):
                df_recorders.append(recorder)
            else:
                non_df_recorders.append(recorder)

        if check:
            # Check the model
            model.check()

        # Force a setup regardless of whether the model has been run or setup before
        model.setup()

        max_scenarios = os.environ.get('HYDRA_PYWR_MAX_SCENARIOS', None)
        if max_scenarios is not None:
            nscenarios = len(model.scenarios.combinations)
            if nscenarios > max_scenarios:
                raise RuntimeError(f'Number of scenarios ({nscenarios}) exceeds the maximum limit of {max_scenarios}.')

        # Now run the model.
        run_stats = model.run()

        # Save these for later
        self._df_recorders = df_recorders
        self._non_df_recorders = non_df_recorders

    def _get_resource_attribute_id(self, node_name, attribute_name):

        attribute = self._get_attribute_from_name(attribute_name)
        attribute_id = attribute['id']

        for node in self.data['nodes']:

            if node['name'] == node_name:
                resource_attributes = node['attributes']
                break
        else:
            raise ValueError('Node name "{}" not found in network data.'.format(node_name))

        for resource_attribute in resource_attributes:
            if resource_attribute['attr_id'] == attribute_id:
                return resource_attribute['id']
        else:
            raise ValueError('No resource attribute for node "{}" and attribute "{}" found.'.format(node_name, attribute))

    def _get_attribute_from_name(self, name):

        for attribute_id, attribute in self.attributes.items():
            if attribute['name'] == name:
                return attribute
        raise ValueError('No attribute with name "{}" found.'.format(name))

    def _get_node_from_recorder(self, recorder):

        node = None
        if recorder.name is not None:
            if ':' in recorder.name:
                node_name, _ = recorder.name.rsplit(':', 1)
                node_name = node_name.replace('__', '')
                try:
                    node = recorder.model.nodes[node_name]
                except KeyError:
                    pass

        if node is None:
            try:
                node = recorder.node
            except AttributeError:
                node = recorder.parameter.node
        return node

    def _get_attribute_name_from_recorder(self, recorder):
        if recorder.name is None:
            attribute_name = recorder.__class__
        else:
            if ':' in recorder.name:
                _, attribute_name = recorder.name.rsplit(':', 1)
            else:
                attribute_name = recorder.name

        if not attribute_name.startswith('simulated'):
            attribute_name = f'simulated_{attribute_name}'

        return attribute_name

    def _add_node_flagged_recorders(self, model):

        for node in model.nodes:
            try:
                flags = self._node_recorder_flags[node.name]
            except KeyError:
                flags = {'timeseries': True}  # Default to recording timeseries if not defined.

            for flag, to_record in flags.items():
                if not to_record:
                    continue

                if flag == 'timeseries':
                    #if isinstance(node, (Node, Generator, Load, Line)):
                    if isinstance(node, (Node)):
                        name = '__{}__:{}'.format(node.name, 'simulated_flow')
                        NumpyArrayNodeRecorder(model, node, name=name)
                    elif isinstance(node, (Storage)):
                        name = '__{}__:{}'.format(node.name, 'simulated_volume')
                        NumpyArrayStorageRecorder(model, node, name=name)
                    else:
                        import warnings
                        warnings.warn('Unrecognised node subclass "{}" with name "{}" for timeseries recording. Skipping '
                                      'recording this node.'.format(node.__class__.__name__, node.name),
                                      RuntimeWarning)

                elif flag == 'deficit':
                    if isinstance(node, Node):
                        deficit_parameter = DeficitParameter(model, node)
                        name = '__{}__:{}'.format(node.name, 'simulated_deficit')
                        NumpyArrayParameterRecorder(model, deficit_parameter, name=name)
                    else:
                        import warnings
                        warnings.warn('Unrecognised node subclass "{}" with name "{}" for deficit recording. Skipping '
                                      'recording this node.'.format(node.__class__.__name__, node.name),
                                      RuntimeWarning)

    def _add_parameter_flagged_recorders(self, model):
        for parameter_name, flags in self._parameter_recorder_flags.items():
            p = model.parameters[parameter_name]
            if ':' in p.name:
                recorder_name = p.name.rsplit(':', 1)
                recorder_name[1] = 'simulated_' + recorder_name[1]
                recorder_name = ':'.join(recorder_name)
            else:
                recorder_name = 'simulated_' + p.name

            self._add_flagged_recoder(model, p, recorder_name, flags)

        for node_name, attribute_recorder_flags in self._inline_parameter_recorder_flags.items():
            node = model.nodes[node_name]
            for attribute_name, flags in attribute_recorder_flags.items():
                p = getattr(node, attribute_name)

                if not isinstance(p, Parameter):
                    continue

                recorder_name = f'__{node_name}__:simulated_{attribute_name}'
                self._add_flagged_recoder(model, p, recorder_name, flags)

    def _add_flagged_recoder(self, model, parameter, recorder_name, flags):
        try:
            record_ts = flags['timeseries']
        except KeyError:
            pass
        else:
            if record_ts:
                NumpyArrayParameterRecorder(model, parameter, name=recorder_name)

    def save_pywr_results(self, client):
        """ Save the outputs from a Pywr model run to Hydra. """
        # Ensure all the results from previous run are removed.
        self._delete_resource_scenarios(client)

        # Convert the scenario from JSONObject to normal dict
        # This is required to ensure that the complete nested structure (of dicts)
        # is properly converted to JSONObject's by the client.
        scenario = self._copy_scenario()

        # First add any new attributes required
        attribute_names = []
        for recorder in self._df_recorders:
            attribute_names.append(self._get_attribute_name_from_recorder(recorder))
        for recorder in self._non_df_recorders:
            attribute_names.append(self._get_attribute_name_from_recorder(recorder))

        attribute_names = set(attribute_names)
        attributes = []
        for attribute_name in attribute_names:
            attributes.append({
                'name': attribute_name,
                'description': ''
            })

        # The response attributes have ids now.
        response_attributes = client.add_attributes(attributes)
        # Update the attribute mapping
        self.attributes.update({attr.id: attr for attr in response_attributes})

        for resource_scenario in self.generate_array_recorder_resource_scenarios(client):
            scenario['resourcescenarios'].append(resource_scenario)

        client.update_scenario(scenario)

    def generate_array_recorder_resource_scenarios(self, client):
        """ Generate resource scenario data from NumpyArrayXXX recorders. """
        if self._df_recorders is None:
            # TODO turn this on when logging is sorted out.
            # logger.info('No array recorders defined not results saved to Hydra.')
            return

        for recorder in self._df_recorders:
            df = recorder.to_dataframe()

            columns = []
            for name in df.columns.names:
                columns.append([f'{name}: {v}' for v in df.columns.get_level_values(name)])

            df.columns = [', '.join(values) for values in zip(*columns)]

            # Resample timeseries if required
            if isinstance(df.index, pandas.DatetimeIndex) and self.output_resample_freq is not None:
                df = df.resample(self.output_resample_freq).mean()
            elif isinstance(df.index, pandas.PeriodIndex):
                df.index = df.index.to_timestamp()

            #clean up column names, as some can look like: ' : 0' so turn it into '0'
            if df.columns[0].strip().find(':') == 0:
                new_col_names = []
                for colname in df.columns:
                    new_col_names.append(colname.split(':')[1].strip())
                df.columns = new_col_names

            # Convert to JSON for saving in hydra
            value = df.to_json(date_format='iso', date_unit='s')

            resource_scenario = self._make_recorder_resource_scenario(client,
                                                                      recorder,
                                                                      value,
                                                                      'dataframe')

            if resource_scenario is None:
                continue

            yield resource_scenario

        if self._non_df_recorders is None:
            # TODO turn this on when logging is sorted out.
            # logger.info('No array recorders defined not results saved to Hydra.')
            return

        #TODO merge this and the above as this is a duplicate
        for recorder in self._non_df_recorders:
            try:
                value = list(recorder.values())
            except NotImplementedError:
                continue

            resource_scenario = self._make_recorder_resource_scenario(client,
                                                                      recorder,
                                                                      value,
                                                                      'array')

            if resource_scenario is None:
                continue

<<<<<<< HEAD
            yield resource_scenario
=======
            yield resource_scenario

    def _make_recorder_resource_scenario(self, client, recorder, value, data_type):
        # Get the attribute and its ID
        attribute_name = self._get_attribute_name_from_recorder(recorder)
        # Now we need to ensure there is a resource attribute for all nodes and recorder attributes

        try:
            recorder_node = self._get_node_from_recorder(recorder)
        except AttributeError:
            return None

        try:
            resource_attribute_id = self._get_resource_attribute_id(recorder_node.name,
                                                                    attribute_name)
        except ValueError:
            for node in self.data['nodes']:
                if node['name'] == recorder_node.name:
                    node_id = node['id']
                    break
                if recorder_node.parent is not None:
                    if node['name'] == recorder_node.parent.name:
                        node_id = node['id']
                        break
            else:
                return None

            attribute = self._get_attribute_from_name(attribute_name)

            # Try to get the resource attribute
            resource_attribute = client.add_resource_attribute('NODE',
                                                               node_id,
                                                               attribute['id'],
                                                               is_var='Y',
                                                               error_on_duplicate=False)
            resource_attribute_id = resource_attribute['id']

        resource_scenario = self._make_dataset_resource_scenario(recorder.name,
                                                                 value,
                                                                 data_type,
                                                                 resource_attribute_id,
                                                                 encode_to_json=False)
        return resource_scenario
>>>>>>> 4a55694c
<|MERGE_RESOLUTION|>--- conflicted
+++ resolved
@@ -324,9 +324,6 @@
             if resource_scenario is None:
                 continue
 
-<<<<<<< HEAD
-            yield resource_scenario
-=======
             yield resource_scenario
 
     def _make_recorder_resource_scenario(self, client, recorder, value, data_type):
@@ -369,5 +366,4 @@
                                                                  data_type,
                                                                  resource_attribute_id,
                                                                  encode_to_json=False)
-        return resource_scenario
->>>>>>> 4a55694c
+        return resource_scenario